--- conflicted
+++ resolved
@@ -25,13 +25,8 @@
     "@vizuaalog/bulmajs": "0.11.0",
     "bulma": "0.9.1",
     "bulma-toast": "2.1.0",
-<<<<<<< HEAD
     "htmx.org": "0.4.1",
-    "userflow.js": "1.7.0"
-=======
-    "htmx.org": "0.4.0",
     "userflow.js": "1.8.0"
->>>>>>> e1c54404
   },
   "devDependencies": {
     "@babel/core": "7.12.9",
