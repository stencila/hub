--- conflicted
+++ resolved
@@ -1,12 +1,7 @@
 {
   "dependencies": {
-<<<<<<< HEAD
     "@stencila/encoda": "0.104.1",
-    "@stencila/executa": "1.15.3",
-=======
-    "@stencila/encoda": "0.104.0",
     "@stencila/executa": "1.15.4",
->>>>>>> 23a509e5
     "typescript": "4.1.2"
   }
 }