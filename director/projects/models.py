import datetime
import hashlib
import secrets
from io import BytesIO
from zipfile import ZipFile

import typing as typing
from django.db.models import (
    Model,

    BooleanField,
    CharField,
    DateTimeField,
    IntegerField,
    ForeignKey,
    FileField,
    TextField,
    CASCADE, SET_NULL, PROTECT)
from django.contrib.contenttypes.models import ContentType
from polymorphic.models import PolymorphicModel

from accounts.models import Account
from .session_models import *

TOKEN_HASH_FUNCTION = hashlib.sha256
PROJECT_KEY_LENGTH = 32
TRUNCATED_TOKEN_SHOW_CHARACTERS = 8


def generate_project_key() -> str:
    """Generate a random key for a SessionGroup."""
    return secrets.token_hex(PROJECT_KEY_LENGTH)


def generate_project_token(project: 'Project') -> str:
    """Generate a unique token for a Project based on its creator, creation date and a random string."""
    user_id = project.creator.id if project.creator else None
    created = project.created or datetime.datetime.now()
    return TOKEN_HASH_FUNCTION("{}{}{}".format(user_id, created, secrets.token_hex()).encode("utf8")).hexdigest()


class Project(Model):
    """
    A project
    """

    account = ForeignKey(
        Account,
        on_delete=PROTECT,
        related_name='projects',
        null=False
    )

    name = TextField(
        null=True,
        blank=True,
        help_text="The name of the project"
    )

    creator = ForeignKey(
        'auth.User',
        null=True,  # Should only be null if the creator is deleted
        on_delete=SET_NULL,
        related_name='projects_created',
        help_text='User who created project'
    )

    created = DateTimeField(
        auto_now_add=True,
        help_text='When this project was created'
    )

    public = BooleanField(
        default=False,
        help_text='Should this project be publically visible?'
    )

    token = TextField(
        null=True,
        blank=True,
        unique=True,
        help_text='A token to publicly identify the SessionGroup (in URLs etc)'
    )

    key = TextField(
        null=True,
        blank=True,
        help_text='Key required to create Sessions in this SessionGroup'
    )

    max_sessions = IntegerField(
        null=True,
        blank=True,
        help_text='Maximum total number of sessions that can be created in this SessionGroup (null = unlimited)'
    )

    max_concurrent = IntegerField(
        null=True,
        blank=True,
        help_text='Maximum number of sessions allowed to run at one time for this SessionGroup (null = unlimited)',
    )

    max_queue = IntegerField(
        null=True,
        blank=True,
        help_text='Maximum number of users waiting for a new Session to be created in this Session Group '
                  '(null = unlimited)'
    )

    session_parameters = ForeignKey(
        'SessionParameters',
        related_name='projects',
        null=True,
        blank=True,
        on_delete=CASCADE,
        help_text='The SessionParameters that defines resources and other parameters of new sessions for this Project.'
    )

<<<<<<< HEAD
    account = ForeignKey(
        Account,
        on_delete=PROTECT,
        related_name='projects',
        null=True
    )

=======
>>>>>>> a5db6c79
    def __str__(self):
        return 'Project #{}'.format(self.id)

    @staticmethod
    def create(project_type, creator):
        """
        Create a new editor of the given project_type
        """
        if project_type == 'files':
            return FilesSource.objects.create(creator=creator)
        else:
            raise RuntimeError('Unhandled project type "{}" when attempting to create project'.format(project_type))

    @staticmethod
    def get_or_create(project_type, address, creator):
        """
        Get, or create, a project
        """
        return Project.objects.get_or_create(
            address=address,
            creator=creator
        )

    @staticmethod
    def get_or_create_from_address(address, creator):
        """
        Get, or create, a project from an address.
        """
        # TODO Transform the address into type etc
        return Project.get_or_create(
            type=None,
            address=address,
            creator=creator
        )

    @staticmethod
    def get_or_create_from_url(url, creator):
        """
        Get, or create, a project from a URL.

        This method enables users to specify a project
        by copying a third party URL from the browser address bar.
        Converts the URL into an address.For example,

        https://github.com/stencila/examples/tree/master/mtcars

        is converted to,

        github://stencila/examples/mtcars
        """
        # TODO Transform the URL into an address
        address = url
        return Project.get_or_create_from_address(address, creator)

    def get_name(self):
        """
        A temporary implementation of a name property
        which is likely to be replaced by a db field in future
        """
        return self.name or 'Unnamed'

    def get_first_source(self) -> "Source":
        source = self.sources.first()  # TODO: Update this when UI supports multiple sources
        if not source:
            raise ValueError("This project has no sources")

        return source

    def pull(self) -> BytesIO:
        """
        Pull files from the project source
        """
        return self.get_first_source().pull()

    def push(self, archive: typing.IO) -> None:
        """
        Push files to the project source
        """
        self.get_first_source().push(archive)

    def save(self, *args, **kwargs) -> None:
        if not self.token:
            self.token = generate_project_token(self)

        super(Project, self).save(*args, **kwargs)

    @property
    def truncated_token(self) -> str:
        """Chop out the middle of the token for short display."""
        return "{}...{}".format(self.token[:TRUNCATED_TOKEN_SHOW_CHARACTERS],
                                self.token[-TRUNCATED_TOKEN_SHOW_CHARACTERS:])


# Source classes in alphabetical order
#
# Note: many of these are, obviously, not implemented, but have
# been added here as placeholders, to sketch out the different types of
# project sources that might be avilable
#
# Note: where these derived classes do not need any additional
# fields you can use `class Meta: abstract = True`
# so that an additional database table is not created.
# However, that means that they are not available in the admin.


class Source(PolymorphicModel):
    project = ForeignKey(
        Project,
        null=True,
        blank=True,
        on_delete=SET_NULL,
        related_name='sources'
    )

    creator = ForeignKey(
        'auth.User',
        null=True,  # Should only be null if the creator is deleted
        on_delete=SET_NULL,
        related_name='sources',
        help_text='User who created this source'
    )

    address = CharField(
        max_length=1024,
        blank=True,
        help_text='Address of project e.g. github://org/repo/folder'
    )

    @property
    def type(self) -> typing.Type['Source']:
        return ContentType.objects.get_for_id(self.polymorphic_ctype_id).model

    @property
    def type_name(self) -> str:
        return AvailableSourceType.get_project_type_name(type(self))

    @property
    def type_id(self) -> str:
        return AvailableSourceType.get_project_type_id(type(self))

    def get_absolute_url(self):
        return reverse('source_detail', args=[self.type_id, self.pk])

    def pull(self) -> BytesIO:
        raise NotImplementedError('Pull is not implemented for class {}'.format(self.__class__.__name__))

    def push(self, archive: typing.Union[str, typing.IO]) -> None:
        raise NotImplementedError('Push is not implemented for class {}'.format(self.__class__.__name__))


class BitbucketSource(Source):
    """
    A project hosted on Bitbucket
    """

    class Meta:
        abstract = True


class DatSource(Source):
    """
    A project hosted on Dat
    """

    class Meta:
        abstract = True


class DropboxSource(Source):
    """
    A project hosted on Dropbox
    """

    class Meta:
        abstract = True


class FilesSource(Source):
    """
    A project hosted on Stencila Hub consisting of a set of files
    """

    def serialize(self):
        return {
            'id': self.id,
            'files': [file.serialize() for file in self.files.all()],
        }

    def save(self, *args, **kwargs):
        if not self.address:
            self.address = 'files://{}'.format(self.id)
        super().save(*args, **kwargs)

    def get_name(self):
        return self.name if self.name else 'Unnamed'

    def pull(self) -> BytesIO:
        """
        Pull files from the Django storage into an archive
        """

        # Write all the files into a zip archive
        archive = BytesIO()
        with ZipFile(archive, 'w') as zipfile:
            for file in self.files.all():
                # For remote storages (e.g. Google Cloud Storage buckets)
                # `file.file.path` is not available, so use `file.file.read()`
                zipfile.writestr(file.name, file.file.read())
        return archive

    def push(self, archive: typing.Union[str, typing.IO]) -> None:
        """
        Push files in the archive to the Django storage
        """

        # Unzip all the files and add to this project
        zipfile = ZipFile(archive, 'r')
        for name in zipfile.namelist():
            # Replace existing file or create a new one
            instance = FilesSourceFile.objects.get_or_create(project=self, name=name)

            # Read the file from the zipfile
            content = BytesIO()
            content.write(zipfile.read(name))
            content.seek(0)
            # Create a new file with contents and name
            instance.file.save(name, content, save=False)
            instance.modified = datetime.datetime.now(tz=timezone.utc)
            instance.save()


def files_source_file_path(instance: "FilesSourceFile", filename: str):
    # File will be uploaded to MEDIA_ROOT/files_projects/<id>/<filename>
    return 'files_projects/{0}/{1}'.format(instance.source.id, filename)


class FilesSourceFile(Model):
    """
    A file residing in a `FilesProject`
    """

    source = ForeignKey(
        FilesSource,
        related_name='files',
        on_delete=CASCADE
    )

    name = CharField(
        max_length=1024,
        default='unnamed',
        help_text='Name of the file (a path relative to the project root)'
    )

    size = IntegerField(
        null=True,
        blank=True,
        help_text='Size of the file in bytes'
    )

    file = FileField(
        null=False,
        blank=True,
        upload_to=files_source_file_path,
        help_text='The actual file stored'
    )

    updated = DateTimeField(
        auto_now=True,
        help_text='Time this model instance was last updated'
    )

    modified = DateTimeField(
        null=True,
        blank=True,
        help_text='Time the file was last modified'
    )

    class Meta:
        pass
        # unique_together = ['source', 'name']  # this constraint is not necessary

    def serialize(self):
        """
        Serialize to a dict for conversion
        to JSON
        """
        return {
            'id': self.id,
            'name': self.name,
            'size': self.size,
            'modified': self.modified,
            'current': True  # Used to distinguish already uploaded files in UI
        }

    def save(self, *args, **kwargs):
        """
        Override of save() to update the size
        property from the file size
        """
        self.size = self.file.size
        super().save(*args, **kwargs)


class GithubSource(Source):
    """
    A project hosted on Github
    """

    class Meta:
        abstract = True


class GitlabSource(Source):
    """
    A project hosted on Gitlab
    """

    class Meta:
        abstract = True


class OSFSource(Source):
    """
    A project hosted on the Open Science Framework

    See https://developer.osf.io/ for API documentation
    """

    class Meta:
        abstract = True


class SourceType(typing.NamedTuple):
    id: str
    name: str
    model: typing.Type


class AvailableSourceType(enum.Enum):
    FILE = SourceType('files', 'Files', FilesSource)

    @classmethod
    def setup_type_lookup(cls) -> None:
        if not hasattr(cls, "_type_lookup"):
            cls._type_lookup = {
                source_type.value.model: source_type.value for source_type in cls
            }

    @classmethod
    def get_project_type_name(cls, model: typing.Type[Source]) -> str:
        cls.setup_type_lookup()
        return cls._type_lookup[model].name

    @classmethod
    def get_project_type_id(cls, model: typing.Type[Source]) -> str:
        cls.setup_type_lookup()
        return cls._type_lookup[model].id<|MERGE_RESOLUTION|>--- conflicted
+++ resolved
@@ -116,16 +116,7 @@
         help_text='The SessionParameters that defines resources and other parameters of new sessions for this Project.'
     )
 
-<<<<<<< HEAD
-    account = ForeignKey(
-        Account,
-        on_delete=PROTECT,
-        related_name='projects',
-        null=True
-    )
-
-=======
->>>>>>> a5db6c79
+
     def __str__(self):
         return 'Project #{}'.format(self.id)
 
