import typing

from crispy_forms.helper import FormHelper
from crispy_forms.layout import Div, HTML, Layout, Submit
from django import forms

from projects.source_models import Source
from .project_models import Project, PublishedItem
<<<<<<< HEAD
from assets.thema import themes


class ProjectCreateForm(ModelFormWithSubmit):
    class Meta:
        model = Project
        fields = ["account", "name", "description", "public"]

    def __init__(self, *args, **kwargs):
        request = kwargs.pop("request")
        accounts = Account.objects.filter(user_roles__user=request.user).distinct()

        initial = kwargs.get("initial", {})

        if "account" not in initial:
            # set the user's personal account as the default in the form for the new Project

            if accounts.count() == 1:
                initial["account"] = accounts[0].pk
            else:
                accounts = accounts.filter(
                    id__in=[
                        x.id
                        for x in accounts
                        if not x.is_personal
                        or (x.user is not None and x.user.id == request.user.id)
                    ]
                )

                for a in accounts:
                    if a.user is not None and a.user.id == request.user.id:
                        initial["account"] = a.pk
                        break

            kwargs["initial"] = initial

        super().__init__(*args, **kwargs)

        self.fields["account"].queryset = accounts
        self.fields[
            "account"
        ].empty_label = None  # remove the blank/"-----" option from select


class ProjectGeneralForm(ModelFormWithSubmit):
    class Meta:
        model = Project
        fields = ["name", "description", "public"]
=======
>>>>>>> 770e7d6d


class ProjectSharingForm(forms.ModelForm):
    class Meta:
        model = Project
        fields = ["public", "token", "key"]
        widgets = {"token": forms.TextInput(), "key": forms.TextInput()}

    def __init__(self, *args, **kwargs):
        super().__init__(*args, **kwargs)

        self.helper = FormHelper()
        self.helper.layout = Layout(
            Div(
                HTML(
                    '<p class="title is-5">Public access</p>'
                    '<p class="subtitle is-6">Make this project readable by everyone!</p>'
                ),
                "public",
            ),
            Submit("submit", "Update", css_class="button is-primary"),
        )


class ProjectSettingsSessionsForm(forms.ModelForm):
    class Meta:
        model = Project
        fields: typing.List[str] = []

    sessions_total = forms.IntegerField(
        required=False,
        min_value=1,
        label="Total",
        help_text="Maximum total number of sessions that can be created for this project. Leave blank for unlimited.",
    )

    sessions_concurrent = forms.IntegerField(
        required=False,
        min_value=1,
        label="Concurrent",
        help_text="Maximum number of sessions allowed to run at one time for this project. Leave blank for unlimited.",
    )

    sessions_queued = forms.IntegerField(
        required=False,
        min_value=1,
        label="Queued",
        help_text="Maximum number of queued requests for a session for this project. Leave blank for unlimited.",
    )

    memory = forms.FloatField(
        min_value=0,
        required=False,
        help_text="Gigabytes (GB) of memory allocated.",
        widget=forms.NumberInput(attrs={"v-model": "memory"}),
    )

    cpu = forms.FloatField(
        label="CPU",
        required=False,
        min_value=1,
        max_value=100,
        help_text="CPU shares (out of 100 per CPU) allocated.",
        widget=forms.NumberInput(attrs={"v-model": "cpu"}),
    )

    network = forms.FloatField(
        min_value=0,
        required=False,
        help_text="Gigabytes (GB) of network transfer allocated. Leave blank for unlimited.",
        widget=forms.NumberInput(attrs={"v-model": "network"}),
    )

    lifetime = forms.IntegerField(
        min_value=0,
        required=False,
        help_text="Minutes before the session is terminated (even if active). Leave blank for unlimited.",
        widget=forms.NumberInput(attrs={"v-model": "lifetime"}),
    )

    timeout = forms.IntegerField(
        min_value=0,
        required=False,
        help_text="Minutes of inactivity before the session is terminated. Leave blank for unlimited.",
        widget=forms.NumberInput(attrs={"v-model": "timeout"}),
    )

    def __init__(self, *args, **kwargs):
        super().__init__(*args, **kwargs)

        self.helper = FormHelper()
        self.helper.layout = Layout(
            Div(
                Div(
                    HTML(
                        '<p class="title is-6 is-uppercase-heading">Session numbers</p>'
                        '<p class="subtitle is-6">Control the number of sessions for this project</p>'
                    ),
                    "sessions_concurrent",
                    "sessions_queued",
                    "sessions_total",
                    css_class="column is-half",
                ),
                Div(
                    HTML(
                        '<p class="title is-6 is-uppercase-heading">Session parameters</p>'
                        '<p class="subtitle is-6">Control the parameters for each session</p>'
                        '<preset-parameters @select-preset="selectPreset"></preset-parameters>'
                    ),
                    "memory",
                    "cpu",
                    "network",
                    "lifetime",
                    "timeout",
                    css_class="column is-half",
                ),
                css_class="columns",
            ),
            Submit("submit", "Update", css_class="button is-primary"),
        )

    @staticmethod
    def initial(project: Project) -> dict:
        return {
            "sessions_total": project.sessions_total,
            "sessions_concurrent": project.sessions_concurrent,
            "sessions_queued": project.sessions_queued,
            "memory": project.session_parameters.memory,
            "cpu": project.session_parameters.cpu,
            "network": project.session_parameters.network,
            "lifetime": project.session_parameters.lifetime,
            "timeout": project.session_parameters.timeout,
        }

    def clean(self) -> dict:
        cleaned_data = super().clean()

        if (
            cleaned_data["sessions_total"] is not None
            and cleaned_data["sessions_concurrent"] is not None
            and cleaned_data["sessions_concurrent"] > cleaned_data["sessions_total"]
        ):
            self.add_error(
                "sessions_concurrent",
                "The maximum number of concurrent Sessions must be less than the maximum total Sessions.",
            )

        if cleaned_data["lifetime"] is not None and (
            cleaned_data["timeout"] is None
            or cleaned_data["timeout"] > cleaned_data["lifetime"]
        ):
            self.add_error(
                "timeout",
                "The idle timeout must be less that the maximum lifetime of the Session.",
            )

        return cleaned_data

    def save(self, commit=True):
        project = super().save(commit=False)

        project.sessions_total = self.cleaned_data["sessions_total"]
        project.sessions_concurrent = self.cleaned_data["sessions_concurrent"]
        project.sessions_queued = self.cleaned_data["sessions_queued"]
        project.session_parameters.memory = self.cleaned_data["memory"]
        project.session_parameters.cpu = self.cleaned_data["cpu"]
        project.session_parameters.network = self.cleaned_data["network"]
        project.session_parameters.lifetime = self.cleaned_data["lifetime"]
        project.session_parameters.timeout = self.cleaned_data["timeout"]

        if commit:
            project.session_parameters.save()
            project.save()

        return project


class PublishedItemForm(forms.ModelForm):
    class Meta:
        model = PublishedItem
        fields = ["source_path", "url_path"]

    source_id = forms.IntegerField(required=False)

    def clean(self):
        cleaned_data = super().clean()
        project = cleaned_data.get("project")

        if not project:
            return

        source_id = cleaned_data.get("source_id")

        if source_id:
            try:
                project.sources.get(pk=source_id)
            except Source.DoesNotExist:
                self.add_error(
                    "source_id",
                    "Source with id {} does not exist on this project.".format(
                        self.source_id
                    ),
                )<|MERGE_RESOLUTION|>--- conflicted
+++ resolved
@@ -6,58 +6,6 @@
 
 from projects.source_models import Source
 from .project_models import Project, PublishedItem
-<<<<<<< HEAD
-from assets.thema import themes
-
-
-class ProjectCreateForm(ModelFormWithSubmit):
-    class Meta:
-        model = Project
-        fields = ["account", "name", "description", "public"]
-
-    def __init__(self, *args, **kwargs):
-        request = kwargs.pop("request")
-        accounts = Account.objects.filter(user_roles__user=request.user).distinct()
-
-        initial = kwargs.get("initial", {})
-
-        if "account" not in initial:
-            # set the user's personal account as the default in the form for the new Project
-
-            if accounts.count() == 1:
-                initial["account"] = accounts[0].pk
-            else:
-                accounts = accounts.filter(
-                    id__in=[
-                        x.id
-                        for x in accounts
-                        if not x.is_personal
-                        or (x.user is not None and x.user.id == request.user.id)
-                    ]
-                )
-
-                for a in accounts:
-                    if a.user is not None and a.user.id == request.user.id:
-                        initial["account"] = a.pk
-                        break
-
-            kwargs["initial"] = initial
-
-        super().__init__(*args, **kwargs)
-
-        self.fields["account"].queryset = accounts
-        self.fields[
-            "account"
-        ].empty_label = None  # remove the blank/"-----" option from select
-
-
-class ProjectGeneralForm(ModelFormWithSubmit):
-    class Meta:
-        model = Project
-        fields = ["name", "description", "public"]
-=======
->>>>>>> 770e7d6d
-
 
 class ProjectSharingForm(forms.ModelForm):
     class Meta:
